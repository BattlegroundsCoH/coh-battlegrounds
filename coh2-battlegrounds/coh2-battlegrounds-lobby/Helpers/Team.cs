--- conflicted
+++ resolved
@@ -25,11 +25,7 @@
 
     public BaseLobby Lobby { get; }
 
-<<<<<<< HEAD
-    public string Title => BattlegroundsContext.Localize.GetString(this.m_team.TeamRole);
-=======
     public string Title { get; }
->>>>>>> bb38b877
 
     public Team(ILobbyHandle lobbyAPI, ILobbyTeam lobbyTeam, BaseLobby model) {
 
