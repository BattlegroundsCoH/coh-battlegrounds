﻿using System;
using System.IO;
using System.Diagnostics;
using System.Windows;
using System.Globalization;

using Battlegrounds;
using Battlegrounds.Networking;
using Battlegrounds.Game.Database.Management;
using Battlegrounds.Steam;

using BattlegroundsApp.LocalData;
using BattlegroundsApp.Utilities;
using BattlegroundsApp.Resources;
using BattlegroundsApp.MVVM;
using BattlegroundsApp.MVVM.Models;
<<<<<<< HEAD
using BattlegroundsApp.CompanyEditor.MVVM.Models;
using System.Collections;
=======
using System.Diagnostics.CodeAnalysis;
>>>>>>> 1bfe4bfe

namespace BattlegroundsApp {

    /// <summary>
    /// Interaction logic for App.xaml
    /// </summary>
    public partial class App : Application {

        private static AppViewManager? __viewManager;
        private static ResourceHandler? __handler;
        private static Logger? __logger;

<<<<<<< HEAD
        private static LeftMenu __lmenu;
        private static LobbyBrowserViewModel __lobbyBrowser;
        private static CompanyBrowserViewModel __companyBrowser;
=======
        private static LeftMenu? __lmenu;
        private static LobbyBrowserViewModel? __lobbyBrowser;
>>>>>>> 1bfe4bfe

        [NotNull] // "never" null; and invalid operation is throw if it is...
        public static ResourceHandler ResourceHandler 
            => IsStarted ? __handler : throw new InvalidOperationException("Cannot get resource handler before application window has initialised.");

        [NotNull] // "never" null; and invalid operation is throw if it is...
        public static AppViewManager ViewManager 
            => IsStarted ? __viewManager : throw new InvalidOperationException("Cannot get view manager before application window has initialised.");

        [MemberNotNullWhen(true, nameof(__viewManager), nameof(__logger), nameof(__handler))]
        public static bool IsStarted { get; private set; }

        [MemberNotNull(nameof(__viewManager), nameof(__logger), nameof(__handler))]
        private void App_Startup(object sender, StartupEventArgs e) {

            // Setup logger
            __logger = new();

            // Verify
            this.VerifyIntegrity();

            // Setup resource handler
            __handler = new();

            // Load BG .dll instance*
            BattlegroundsInstance.LoadInstance();

            // Load BG networking .dll instance*
            NetworkInterface.Setup();

            // Load locale
            LoadLocale();

            // Load databases (async)
            DatabaseManager.LoadAllDatabases(OnDatabasesLoaded);

            // Create window and hook into window events
            MainWindow window = new();
            window.Ready += this.MainWindow_Ready;
            window.Closed += this.MainWindow_Closed;

            // Create initial left/right views
            __lmenu = new();
            __lobbyBrowser = new();

            // Create app view manager
            __viewManager = new(window);
            __viewManager.SetDisplay(AppDisplayState.LeftRight, __lmenu, __lobbyBrowser); // TODO: Replace browser with dashboard when dashboard is implemented

<<<<<<< HEAD
            // Create other views that are directly accessible from LHS
            __companyBrowser = __viewManager.CreateDisplayIfNotFound<CompanyBrowserViewModel>(() => new()) ?? throw new Exception("Failed to create company browser view model!");
=======
            // Set as started
            IsStarted = true;
>>>>>>> 1bfe4bfe

            // Set main window and show
            this.MainWindow = window;
            this.MainWindow.Show();


        }

        private void VerifyIntegrity() {

            // TODO: Verify we have the bare essentials to run (Otherwise faulty install)

        }

        private void MainWindow_Ready(MainWindow window) {

            // Verify we have a user
            if (!BattlegroundsInstance.Steam.HasUser) {
                GetSteamUserWithPermission(window); // We don't so try and get one
            }

            // Set network user
            NetworkInterface.SelfIdentifier = BattlegroundsInstance.Steam.User.ID;

            // Trigger discord setup
            this.SetupDiscord();

        }

        private void SetupDiscord() {

            try {

                // Create discord instance

                // Trace.WriteLine($"Successfully initialised Discord connection with user: {DiscordInstance.GetUserManager().GetCurrentUser().Id}", "DiscordAPI");

            } catch (Exception dex) {

                Trace.WriteLine($"Failed to initialise discord API: {dex}", "DiscordAPI");

            }

        }

        private static void GetSteamUserWithPermission(MainWindow window) {
            if (window.AllowGetSteamUser()) {
                Trace.WriteLine("No steam user was found - user has given permission to get steam user.", "App");
                if (SteamInstance.IsSteamRunning()) {
                    if (BattlegroundsInstance.Steam.GetSteamUser()) {

                        // Log the found user
                        Trace.WriteLine($"Found steam user: {BattlegroundsInstance.Steam.User.ID} \"{BattlegroundsInstance.Steam.User.Name}\"", "App");

                        // Save all changes
                        BattlegroundsInstance.SaveInstance();

                    } else {
                        MessageBox.Show("Unable to detect the current Steam user!", "No steam user found!", MessageBoxButton.OK, MessageBoxImage.Error);
                        Trace.WriteLine("Unable to detect the current Steam user.", "App");
                        Environment.Exit(0);
                    }
                } else {
                    MessageBox.Show("Unable to find a running instance of Steam. Please start Steam and try again.", "No steam instance running!", MessageBoxButton.OK, MessageBoxImage.Error);
                    Trace.WriteLine("Unable to find a running instance of Steam.", "App");
                    Environment.Exit(0);
                }
            } else {
                Environment.Exit(0);
            }
        }

        private void MainWindow_Closed(object? sender, EventArgs e) {

            // Nothing to do, we have not even started...
            if (!IsStarted) {
                return;
            }

            // TODO: Close active view (in case it's in modifier state, like the company builder)

            // Save all changes
            BattlegroundsInstance.SaveInstance();

            // Close networking
            NetworkInterface.Shutdown();

            // Save log
            __logger.SaveAndClose(0);

            // Set started flag
            IsStarted = false;

            // Exit
            Environment.Exit(0);

        }

        private static void LoadLocale() {

            string lang = BattlegroundsInstance.Localize.Language.ToString().ToLower(CultureInfo.InvariantCulture);
            if (lang == "default") {
                lang = "english";
            }

            string filepath = BattlegroundsInstance.GetRelativePath(BattlegroundsPaths.BINARY_FOLDER, $"locale\\{lang}.loc");
            if (File.Exists(filepath)) {
                _ = BattlegroundsInstance.Localize.LoadLocaleFile(filepath);
            } else {
                Trace.WriteLine($"Failed to locate locale file: {filepath}", "AppStartup");
            }

        }

        private void OnDatabasesLoaded(int loaded, int failed) {

            if (failed > 0) {
                // TODO: handle
                Trace.WriteLine($"Failed to load {failed} databases!", nameof(App));
            }

            // Load all companies used by the player
            PlayerCompanies.LoadAll();

            // Load all installed and active campaigns
            PlayerCampaigns.GetInstalledCampaigns();
            PlayerCampaigns.LoadActiveCampaigns();

        }

        /// <summary>
        /// Try find a data template from <see cref="Application"/> resources.
        /// </summary>
        /// <param name="type">The type to try and find data template for.</param>
        /// <returns>If found, the linked <see cref="DataTemplate"/> instance; Otherwise <see langword="null"/> if not found.</returns>
        public static DataTemplate? TryFindDataTemplate(Type type) {

            foreach (DictionaryEntry res in Current.Resources) {
                if (res.Value is DataTemplate template && template.DataType.Equals(type)) {
                    return template;
                }
            }

            return null;

        }

    }

}<|MERGE_RESOLUTION|>--- conflicted
+++ resolved
@@ -3,6 +3,8 @@
 using System.Diagnostics;
 using System.Windows;
 using System.Globalization;
+using System.Collections;
+using System.Diagnostics.CodeAnalysis;
 
 using Battlegrounds;
 using Battlegrounds.Networking;
@@ -14,12 +16,7 @@
 using BattlegroundsApp.Resources;
 using BattlegroundsApp.MVVM;
 using BattlegroundsApp.MVVM.Models;
-<<<<<<< HEAD
 using BattlegroundsApp.CompanyEditor.MVVM.Models;
-using System.Collections;
-=======
-using System.Diagnostics.CodeAnalysis;
->>>>>>> 1bfe4bfe
 
 namespace BattlegroundsApp {
 
@@ -32,14 +29,9 @@
         private static ResourceHandler? __handler;
         private static Logger? __logger;
 
-<<<<<<< HEAD
-        private static LeftMenu __lmenu;
-        private static LobbyBrowserViewModel __lobbyBrowser;
-        private static CompanyBrowserViewModel __companyBrowser;
-=======
         private static LeftMenu? __lmenu;
         private static LobbyBrowserViewModel? __lobbyBrowser;
->>>>>>> 1bfe4bfe
+        private static CompanyBrowserViewModel? __companyBrowser;
 
         [NotNull] // "never" null; and invalid operation is throw if it is...
         public static ResourceHandler ResourceHandler 
@@ -89,13 +81,11 @@
             __viewManager = new(window);
             __viewManager.SetDisplay(AppDisplayState.LeftRight, __lmenu, __lobbyBrowser); // TODO: Replace browser with dashboard when dashboard is implemented
 
-<<<<<<< HEAD
             // Create other views that are directly accessible from LHS
             __companyBrowser = __viewManager.CreateDisplayIfNotFound<CompanyBrowserViewModel>(() => new()) ?? throw new Exception("Failed to create company browser view model!");
-=======
+          
             // Set as started
             IsStarted = true;
->>>>>>> 1bfe4bfe
 
             // Set main window and show
             this.MainWindow = window;
